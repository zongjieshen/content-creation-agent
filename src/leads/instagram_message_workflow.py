from typing import TypedDict, Optional, Dict, Any
from pydantic import Field
import csv
import shutil
import asyncio
import logging
import os
import re
<<<<<<< HEAD
import sys
=======
import tempfile
>>>>>>> 8ddcf886
if os.name == 'nt':  # 'nt' indicates Windows
    import winreg
from pathlib import Path
from src.utils.env_loader import load_environment
from datetime import datetime
from src.utils.db_client import get_db_context
from src.utils.config_loader import get_config

# Use only load_environment()
load_environment()
from playwright.async_api import async_playwright
from src.base_workflow import BaseWorkflow, BaseWorkflowState, InterruptConfig, check_cancellation
from langgraph.graph import END
import hashlib
import yaml
from src.leads.instagram_automator_helpers import CACHE_DIR
CACHE_DIR.mkdir(exist_ok=True)

# Import helper functions
from src.leads.instagram_automator_helpers import (
    add_random_delays, add_delay, simulate_human_mouse_movement,
     type_humanlike, analyze_instagram_screenshot,
    generate_personalized_message
)


# Configure logging
logging.basicConfig(level=logging.INFO, format='%(asctime)s - %(levelname)s - %(message)s')
logger = logging.getLogger(__name__)

def validate_login_confirmation(user_input: str, context: Dict) -> Dict[str, Any]:
    """Validate login confirmation input"""
    if user_input.lower() in ["yes", "y", "yes, i've logged in"]:
        return {"valid": True, "confirmed": True}
    elif user_input.lower() in ["no", "n", "cancel"]:
        return {"valid": True, "confirmed": False}
    else:
        return {
            "valid": False,
            "error_message": "Please confirm with 'Yes' or cancel with 'No'"
        }

class InstagramMessageState(BaseWorkflowState):
    """State for Instagram messaging workflow"""
    user_input: str  # User input from BaseWorkflowState
    csv_path: Optional[str]  # Path to CSV file with profiles
    delay: Optional[int]  # Delay between messages
    max_profiles: Optional[int]  # Maximum profiles to message
    automation_result: Optional[dict]  # Result from automation
    screenshot_path: Field(default=os.path.join(tempfile.gettempdir(), "temp_screenshot.png"))
    current_profile_url: Optional[str]  # Current profile being processed
    message_text: Optional[str]  # Message to be sent
    message_confirmed: Optional[bool] = None  # Confirmation status for message
    message_sent: Optional[bool] = None  # Sent status for message
    processed: int = 0  # Number of profiles processed
    successful: int = 0  # Number of profiles successfully messaged

class InstagramMessageAutomator:
    def __init__(self, csv_path, headless=False, workflow_instance=None):
        """
        Initialize the Instagram Message Automator.
        
        Args:
            csv_path (str): Path to the CSV file containing Instagram profiles
            headless (bool): Run browser in headless mode
            workflow_instance: Reference to the workflow for interrupts
        """
        self.csv_path = Path(csv_path)
        self.headless = headless
        self.profiles = []
        self.browser = None
        self.page = None
        self.logger = logger  # Initialize logger attribute
        self.current_mouse_x = 0
        self.current_mouse_y = 0
        self.workflow = workflow_instance  # Store workflow reference
        
    async def setup(self, playwright):
        """Set up the Playwright browser instance with a persistent context."""
        # Use the provided playwright instance
        self.playwright = playwright
        
        # Use a persistent context to maintain cookies and session data
        user_data_dir = Path.home() / ".playwright-instagram-data"

        def find_chrome_path():
                # Try environment PATH
                chrome = shutil.which("chrome") or shutil.which("chrome.exe") or shutil.which("Google Chrome")
                if chrome:
                    return chrome

                # Check platform-specific locations
                if sys.platform == 'darwin':  # macOS
                    mac_candidates = [
                        "/Applications/Google Chrome.app/Contents/MacOS/Google Chrome",
                        "~/Applications/Google Chrome.app/Contents/MacOS/Google Chrome"
                    ]
                    for path in mac_candidates:
                        expanded_path = os.path.expanduser(path)
                        if os.path.exists(expanded_path):
                            return expanded_path
                            
                elif os.name == 'nt':  # Windows
                    win_candidates = [
                        Path("C:/Program Files/Google/Chrome/Application/chrome.exe"),
                        Path("C:/Program Files (x86)/Google/Chrome/Application/chrome.exe")
                    ]
                    for path in win_candidates:
                        if path.exists():
                            return str(path)

                return None

        chrome_exe = find_chrome_path()
        if not chrome_exe:
            raise RuntimeError("System Chrome not found on this machine.")
        
        print(f"✅ Using system Chrome at: {chrome_exe}")

        self.browser = await self.playwright.chromium.launch_persistent_context(
            user_data_dir=str(user_data_dir),
            headless=self.headless,
            channel="chrome",  # Use installed Chrome browser instead of Chromium
            args=[
                '--no-sandbox',
                '--disable-setuid-sandbox',
                '--disable-infobars',
                '--disable-dev-shm-usage',
                '--disable-accelerated-2d-canvas',
                '--no-first-run',
                '--no-zygote',
                '--disable-gpu',
                '--hide-scrollbars',
                '--mute-audio'
            ],
            viewport={'width': 600, 'height': 900},
            user_agent='Mozilla/5.0 (Windows NT 10.0; Win64; x64) AppleWebKit/537.36 (KHTML, like Gecko) Chrome/121.0.0.0 Safari/537.36',
            locale='en-US',
            timezone_id='America/New_York',
            color_scheme='light',
            device_scale_factor=0.3,
            is_mobile=False
        )
        logging.info("Using installed Chrome browser with channel parameter")
        
        self.page = await self.browser.new_page()
        
        # Add additional headers
        await self.page.set_extra_http_headers({
            'Accept-Language': 'en-US,en;q=0.9',
            'Accept': 'text/html,application/xhtml+xml,application/xml;q=0.9,image/webp,image/apng,*/*;q=0.8',
            'Accept-Encoding': 'gzip, deflate, br'
        })
        
    async def login(self, state):
        """Log in to Instagram manually with user interaction via LangGraph interrupt."""
        try:
            # Navigate to Instagram login page
            await self.page.goto("https://www.instagram.com/accounts/login/")
            
            # Take a screenshot for the UI
            await self.page.screenshot(path=state["screenshot_path"])
            
            self.logger.info("Please log in to Instagram manually in the browser window.")
            
            # Return state to be used by the login_confirmation node
            return state
                
        except Exception as e:
            self.logger.error(f"Failed to log in to Instagram: {str(e)}")
            state["error_message"] = f"Failed to log in to Instagram: {str(e)}"
            state["workflow_status"] = "error"
            return state
            
    def load_profiles(self):
        """Load Instagram profiles from the CSV file."""
        try:
            with open(self.csv_path, 'r', encoding='utf-8') as csvfile:
                reader = csv.DictReader(csvfile)
                # Filter out profiles that have skip=true or skip=True
                self.profiles = [row for row in reader if row.get('profile_url') and 
                                not (row.get('skip') == 'true' or row.get('skip') == 'True' or row.get('skip') is True)]
                
            self.logger.info(f"Loaded {len(self.profiles)} profiles from {self.csv_path}")
            return True
            
        except Exception as e:
            self.logger.error(f"Failed to load profiles from CSV: {str(e)}")
            return False
            
    async def analyze_profile(self, profile_url, state):
        """Analyze an Instagram profile and determine if it's suitable for messaging."""
        try:
            # Check if this profile has been messaged before
            already_messaged = await check_if_profile_messaged(profile_url)
            if already_messaged:
                self.logger.info(f"Skipping {profile_url} as it has been messaged before")
                state["current_profile_url"] = None
                return False, state
                
            # Navigate to the profile
            await self.page.goto(profile_url)
            await add_random_delays(1, 3, self.logger)
            
            # Store current profile URL in state
            state["current_profile_url"] = profile_url
            
            # Create a URL-based filename for the screenshot
            url_hash = hashlib.md5(profile_url.encode()).hexdigest()
            screenshot_path = os.path.join(CACHE_DIR, f"{url_hash}_screenshot.png")
            
            await self.page.screenshot(path=screenshot_path)

            # Step 1: Analyze screenshot
            analysis_result = await analyze_instagram_screenshot(screenshot_path, self.logger)
            
            # Check if this is a personal account and skip if it is
            if analysis_result.get("account_type", "").lower() == "personal":
                self.logger.info("Skipping personal account")
                state["current_profile_url"] = None
                return False, state
                
            # Step 2: Generate personalized message only for brand accounts
            personalized_message = await generate_personalized_message(analysis_result, self.logger)
            
            # Store the generated message in state
            state["message_text"] = personalized_message
            state["analysis_result"] = analysis_result
            
            return True, state
            
        except Exception as e:
            self.logger.error(f"Error in analyze_profile: {str(e)}")
            return False, state
    
    async def prepare_and_type_message(self, state):
        """Find message button and type the personalized message."""
        try:
            if not state.get("message_text") or not state.get("current_profile_url"):
                self.logger.error("Missing required state information for messaging")
                return False, state
                
            personalized_message = state["message_text"]
            
            # Try DOM-based approach first
            selectors = [
                "div[role='button'][tabindex='0']:has-text('Message')",
                "button:has-text('Message')",
                "a[role='button']:has-text('Message')",
            ]
            
            message_button = None
            for selector in selectors:
                try:
                    message_button = await self.page.query_selector(selector)
                    if message_button:
                        break
                except Exception:
                    continue
            
            # If DOM-based approach fails, try vision-based approach
            if not message_button:
                self.logger.error("Could not find message button using either method")
                return False, state
            else:
                # Get button position and move mouse
                bounding_box = await message_button.bounding_box()
                if bounding_box:
                    target_x = bounding_box['x'] + bounding_box['width'] / 2
                    target_y = bounding_box['y'] + bounding_box['height'] / 2
                    
                    # Use helper function directly
                    self.current_mouse_x, self.current_mouse_y = await simulate_human_mouse_movement(
                        self.page, target_x, target_y, self.current_mouse_x, self.current_mouse_y
                    )
                    await self.page.mouse.click(target_x, target_y)
            
            # Wait for message textarea to appear
            try:
                # Try multiple selectors with fallback logic
                message_input = None
                selectors = [
                    "div[contenteditable='true'][aria-label*='Message']",
                    "input[placeholder*='Message']",
                    "[role='textbox']",
                    "[contenteditable='true']"
                ]
                
                for selector in selectors:
                    try:
                        self.logger.info(f"Trying to find message input with selector: {selector}")
                        message_input = await self.page.wait_for_selector(selector, timeout=5000)
                        if message_input:
                            self.logger.info(f"Found message input with selector: {selector}")
                            break
                    except Exception as e:
                        self.logger.info(f"Selector {selector} failed: {str(e)}")
                        continue
                
                if not message_input:                    
                    raise Exception("All selectors failed to find message input")
                    
                self.logger.info("Successfully opened message dialog")
                # Reduce the delay to prevent timeout issues
                await add_delay(2, self.logger)
                
                await self.page.screenshot(path=state["screenshot_path"])
                
                # Re-check if the element is still attached before interacting
                try:
                    # Alternative way to check if element is attached
                    bounding_box = await message_input.is_visible()
                    is_visible = bounding_box is not None
                    self.logger.info(f"Message input visibility (via bounding box): {is_visible}")
                    
                    await type_humanlike(self.page, message_input, personalized_message, 0.05, 0.25, self.logger)
                    
                    # Add a natural pause after typing (as if reviewing the message)
                    await add_random_delays(0.5, 2.0, self.logger)
                    
                    await self.page.screenshot(path=state["screenshot_path"])
                    
                    # Return state for message confirmation interrupt
                    return True, state
                    
                except Exception as e:
                    self.logger.error(f"Element interaction failed: {str(e)}")
                    state["error_message"] = f"Element interaction failed: {str(e)}"
                    return False, state

            except Exception as e:
                self.logger.error(f"Failed to find message textarea: {str(e)}")
                await self.page.go_back()
                return False, state
        except Exception as e:
            self.logger.error(f"Error in prepare_and_type_message: {str(e)}")
            return False, state
            
    
    async def send_message(self, state):
        """Send the message after confirmation"""
        try:
            # Send the message programmatically after confirmation
            await self.page.keyboard.press('Enter')
            self.logger.info(f"Message sent after confirmation: '{state.get('message_text')}'")
            
            # Record the sent message in the database
            profile_url = state.get("current_profile_url")
            message_text = state.get("message_text")
            if profile_url and message_text:
                await record_sent_message(profile_url, message_text)
                
            # Add a delay after sending
            await add_random_delays(1.0, 3.0, self.logger)            
            await add_delay(2, self.logger)  # Final delay before going back
            await self.page.go_back()
            return True
        except Exception as e:
            self.logger.error(f"Error sending message: {str(e)}")
            return False
            
    async def run(self, state, delay=5, max_profiles=None):
        """Run the automation process."""
        async with async_playwright() as playwright:
            try:
                if not self.load_profiles():
                    state["error_message"] = "Failed to load profiles from CSV"
                    state["workflow_status"] = "error"
                    return state
                    
                await self.setup(playwright)
                
                # Login with interrupt for confirmation
                state = await self.login(state)
                if state.get("error_message"):
                    return state
                
                # Process will continue after login confirmation in the workflow
                        
                # Process profiles
                processed = 0
                successful = 0
                
                profiles_to_process = self.profiles
                if max_profiles:
                    profiles_to_process = self.profiles[:max_profiles]
                    
                for profile in profiles_to_process:
                    processed += 1
                    
                    # Process each profile with interrupts for confirmation
                    success, updated_state = await self.analyze_profile(profile['profile_url'], state)
                    state.update(updated_state)  # Update state with any changes
                    
                    if success:
                        # The message is ready to be sent, but we need confirmation
                        # This will be handled by the message_confirmation node
                        # After confirmation, send_message will be called
                        return state
                    
                    # If we reach here, there was an error with this profile
                    continue
                        
                self.logger.info(f"Completed processing {processed} profiles. Successfully messaged: {successful}")
                state["automation_result"] = {
                    "success": True,
                    "processed": processed,
                    "successful": successful,
                    "message": f"Successfully processed {processed} profiles. Successfully messaged: {successful}"
                }
                state["workflow_status"] = "completed"
                return state
            except Exception as e:
                error_msg = f"Error in Instagram messaging: {str(e)}"
                self.logger.error(error_msg)
                state["error_message"] = error_msg
                state["workflow_status"] = "error"
                return state
            finally:
                # Ensure browser is properly closed even if exceptions occur
                if self.browser:
                    await self.browser.close()
                # The playwright instance is stopped by the context manager

class InstagramMessageWorkflow(BaseWorkflow):
    """Workflow for sending Instagram messages"""
    
    def _register_interrupt_configs(self) -> Dict[str, InterruptConfig]:
        """Register interrupt configurations for this workflow"""
        return {
            "login_confirmation": InterruptConfig(
                interrupt_type="login_confirmation",
                message="Please confirm Instagram login",
                instructions="Please log in to Instagram in the browser window, then confirm when ready",
                options=["Yes, I've logged in", "Cancel"],
                step_name="login_confirmation",
                validation_fn=validate_login_confirmation,  # Updated to use the standalone function
                state_update_fn=self._update_state_after_login
            ),
            "message_confirmation": InterruptConfig(
                interrupt_type="message_confirmation",
                message="Confirm or edit message",
                instructions="Review the message and confirm when ready to send, or edit it",
                options=["Send message", "Skip this profile", "Edit", "Cancel"],
                step_name="message_confirmation",
                validation_fn=self._validate_message_confirmation,
                state_update_fn=self._update_state_after_message_confirmation
            )
            # Removed edit_confirmation as it's merged with message_confirmation
        }
    
    def _build_custom_interrupt_data(self, state: Dict, config: InterruptConfig) -> Dict[str, Any]:
        """Add custom data to interrupt based on type"""
        if config.interrupt_type == "login_confirmation":
            return {
                "screenshot": state.get("screenshot_path")
            }
        elif config.interrupt_type == "message_confirmation":
            return {
                "screenshot": state.get("screenshot_path"),
                "profile_url": state.get("current_profile_url"),
                "message_text": state.get("message_text")
            }
        return {}
    
    def _validate_login_confirmation(self, user_input: str, context: Dict) -> Dict[str, Any]:
        """Validate login confirmation input"""
        if user_input.lower() in ["yes", "y", "yes, i've logged in"]:
            return {"valid": True, "confirmed": True}
        elif user_input.lower() in ["no", "n", "cancel"]:
            return {"valid": True, "confirmed": False}
        else:
            return {
                "valid": False,
                "error_message": "Please confirm with 'Yes' or cancel with 'No'"
            }
    
    def _build_validation_context(self, state: Dict, config: InterruptConfig) -> Dict[str, Any]:
      """Build validation context for Instagram message workflow"""
      # Include user_input in the validation context
      return {"user_input": state.get("user_input", "")}

    def _update_state_after_login(self, state: Dict, validation_result: Dict) -> Dict:
        """Update state after login confirmation"""
        if validation_result.get("confirmed", False):
            # Continue with the workflow
            return state
        else:
            # User cancelled
            state["error_message"] = "Login cancelled by user"
            state["workflow_status"] = "cancelled"
            return state
    
    def _validate_message_confirmation(self, user_input: str, context: Dict) -> Dict[str, Any]:
        """Validate message confirmation input"""
        if user_input.lower() in ["yes", "y", "send", "send message"]:
            return {"valid": True, "action": "send"}
        elif user_input.lower() in ["no", "n", "skip", "skip this profile"]:
            return {"valid": True, "action": "skip"}
        elif user_input.lower() in ["cancel", "end", "quit", "exit"]:
            return {"valid": True, "action": "cancel"}
        else:
            # Treat any other input as an edited message that needs confirmation
            return {
                "valid": True,
                "action": "edit",  # Changed from "send" to "edit"
                "edited_message": user_input
            }
    
    def _update_state_after_message_confirmation(self, state: Dict, validation_result: Dict) -> Dict:
        """Update state after message confirmation"""
        state["message_confirmed"] = validation_result.get("action")
        
        # Update message_text if an edited message was provided
        if "edited_message" in validation_result:
            state["message_text"] = validation_result["edited_message"]
        
        return state
    
    def get_state_class(self):
        return InstagramMessageState
    
    def define_nodes(self):
        return {
            "extract_parameters": self.extract_parameters,
            "validate_csv": self.validate_csv,
            "initialize_automation": self.initialize_automation,
            "login_confirmation": self.create_human_interaction_node("login_confirmation"),
            "process_profiles": self.process_profiles,
            "message_confirmation": self.create_human_interaction_node("message_confirmation"),
            "prepare_message": self.prepare_message,
            "send_message": self.send_message,
            "skip_profile": self.skip_profile,
            "cancel_workflow": self.cancel_workflow,
            "finalize_automation": self.finalize_automation
        }
    
    def define_edges(self, workflow):
        workflow.add_conditional_edges(
            "extract_parameters",
            self.route_after_extraction,
            {"validate_csv": "validate_csv", "END": END}
        )
        workflow.add_conditional_edges(
            "validate_csv",
            self.route_after_validation,
            {"initialize_automation": "initialize_automation", "END": END}
        )
        workflow.add_edge("initialize_automation", "login_confirmation")
        workflow.add_conditional_edges(
            "login_confirmation",
            self.route_after_login,
            {"process_profiles": "process_profiles", "END": END}
        )
        workflow.add_conditional_edges(
            "process_profiles",
            self.route_after_processing,
            {"message_confirmation": "message_confirmation", "finalize_automation": "finalize_automation", "END": END}
        )
        # Removed edit_confirmation from the workflow
        workflow.add_edge("prepare_message", "send_message")  # Changed to go straight to send_message
        workflow.add_conditional_edges(
            "message_confirmation",
            self.route_after_message_confirmation,
            {"prepare_message": "prepare_message", "cancel_workflow": "cancel_workflow", "skip_profile": "skip_profile","message_confirmation":"message_confirmation"}
        )
        workflow.add_edge("skip_profile", "process_profiles")
        workflow.add_edge("cancel_workflow", "finalize_automation")
        workflow.add_edge("send_message", "process_profiles")
        workflow.add_edge("finalize_automation", END)
    
    def get_entry_point(self) -> str:
        return "extract_parameters"
    
    def extract_parameters(self, state: InstagramMessageState):
        """Extract parameters from config.yaml"""
        state = self.update_step(state, "parameter_extraction")
        
        # Use the CSV file path from the uploads directory
        upload_dir = os.path.join(os.path.dirname(os.path.dirname(os.path.dirname(__file__))), "uploads")
        csv_files = []
        
        if os.path.exists(upload_dir):
            csv_files = [os.path.join(upload_dir, f) for f in os.listdir(upload_dir) if f.endswith(".csv")]
        
        if csv_files:
            # Use the most recent CSV file from uploads directory
            csv_path = max(csv_files, key=os.path.getctime)
        else:
            # No uploaded CSV file found
            csv_path = None
            state["error_message"] = "No uploaded CSV file found. Please upload a CSV file with Instagram profiles."
        
        try:
            config = get_config()
                
            # Get default values from config
            instagram_config = config.get('instagram_message_workflow', {})
            delay = instagram_config.get('default_delay', 5)
            max_profiles = instagram_config.get('default_max_profiles', 10)
        except Exception as e:
            logger.error(f"Error loading configuration: {str(e)}")
            # Fallback to default values if config loading fails
            delay = 5
            max_profiles = 10
        
        state["csv_path"] = csv_path
        state["delay"] = delay
        state["max_profiles"] = max_profiles
        
        logger.info(f"Extracted CSV: {csv_path}, delay: {delay}, max: {max_profiles}")
        
        return state
    
    def route_after_extraction(self, state: InstagramMessageState) -> str:
        """Route after parameter extraction"""
        if state.get("csv_path"):
            return "validate_csv"
        else:
            state["error_message"] = "No CSV file found. Please upload a CSV file with Instagram profiles."
            state["workflow_status"] = "error"
            return "END"
    
    def validate_csv(self, state: InstagramMessageState):
        """Validate the CSV file exists and has required columns"""
        state = self.update_step(state, "csv_validation")
        
        csv_path = state.get("csv_path")
        
        try:
            import pandas as pd
            df = pd.read_csv(csv_path)
            
            # Check for required columns
            required_columns = ["profile_url"]
            missing_columns = [col for col in required_columns if col not in df.columns]
            
            if missing_columns:
                state["error_message"] = f"CSV missing required columns: {missing_columns}"
                state["workflow_status"] = "error"
            else:
                logger.info(f"CSV validated successfully with {len(df)} profiles")
                
        except Exception as e:
            state["error_message"] = f"Error validating CSV: {str(e)}"
            state["workflow_status"] = "error"
        
        return state
    
    def route_after_validation(self, state: InstagramMessageState) -> str:
        """Route after CSV validation"""
        if state.get("error_message"):
            return "END"
        else:
            return "initialize_automation"
    
    async def initialize_automation(self, state: InstagramMessageState):
        """Initialize the Instagram message automator"""
        state = self.update_step(state, "automation_initialization")
        
        try:
            # Store the playwright instance at the class level so it stays alive
            self.playwright = await async_playwright().start()
            
            # Create automator instance with reference to this workflow
            self.automator = InstagramMessageAutomator(
                csv_path=state.get("csv_path"),
                headless=False,  # Keep visible for Instagram
                workflow_instance=self
            )
            
            # Load profiles
            if not self.automator.load_profiles():
                state["error_message"] = "Failed to load profiles from CSV"
                state["workflow_status"] = "error"
                return state
            
            # Setup browser without using a context manager
            await self.automator.setup(self.playwright)
            
            # Navigate to Instagram login page
            await self.automator.page.goto("https://www.instagram.com/accounts/login/")
            

            await self.automator.page.screenshot(path=state["screenshot_path"])
            
            self.automator.logger.info("Please log in to Instagram manually in the browser window.")
            
            return state
        
        except Exception as e:
            error_msg = f"Error initializing automation: {str(e)}"
            logger.error(error_msg)
            state["error_message"] = error_msg
            state["workflow_status"] = "error"
            
            # Clean up resources if there's an error
            if hasattr(self, 'playwright'):
                await self.playwright.stop()
            
            return state
    
    def route_after_login(self, state: InstagramMessageState) -> str:
        """Route after login confirmation"""
        if state.get("error_message") or state.get("workflow_status") == "cancelled":
            return "END"
        else:
            return "process_profiles"
    
    async def process_profiles(self, state: InstagramMessageState):
        """Process the next profile or finalize if done"""
        state = self.update_step(state, "profile_processing")
        
        # Check if we're continuing after sending a message
        if state.get("message_sent"):
            # Clear the flag and continue with the next profile
            state["message_sent"] = None  # Changed from state.pop("message_sent", None)
            
            # Update counters
            processed = state.get("processed", 0) + 1
            successful = state.get("successful", 0) + 1
            state["processed"] = processed
            state["successful"] = successful
            
            # Check if we've processed all profiles
            max_profiles = state.get("max_profiles", 10)
            if processed >= max_profiles:
                # We're done
                return state
        
        # If we have a current profile, return the state as is
        if state.get("current_profile_url") is not None:
            return state
    
        # Process the next profile
        profiles_to_process = self.automator.profiles
        max_profiles = state.get("max_profiles", 10)
        processed = state.get("processed", 0)
        
        # Check if there are more profiles to process
        if processed < len(profiles_to_process) and processed < max_profiles:
            profile = profiles_to_process[processed]
            
            # Process the profile with interrupts for confirmation
            success, updated_state = await self.automator.analyze_profile(profile['profile_url'], state)
            state.update(updated_state)  # Update state with any changes
            
            if success:
                # The message is ready to be sent, but we need confirmation
                # This will be handled by the message_confirmation node
                return state
            else:
                # If there was an error with this profile, increment processed count and try next one
                state["processed"] = processed + 1
                return await self.process_profiles(state)  # Recursively process next profile
        else:
            # We're done or there was an error
            state["automation_result"] = {
                "success": True,
                "processed": state.get("processed", 0),
                "successful": state.get("successful", 0),
                "message": f"Successfully processed {state.get('processed', 0)} profiles. Successfully messaged: {state.get('successful', 0)}"
            }
            state["workflow_status"] = "completed"
            return state
    
    def route_after_processing(self, state: InstagramMessageState) -> str:
        """Route after processing a profile"""
        if state.get("error_message"):
            return "END"
        elif state.get("current_profile_url") is not None and state.get("message_text") is not None:
            # We have a message ready for confirmation
            return "message_confirmation"
        else:
            # We're done with all profiles
            return "finalize_automation"
    
    async def cancel_workflow(self, state: InstagramMessageState):
        """Handle workflow cancellation"""
        state = self.update_step(state, "workflow_cancellation")
        
        # Set cancellation state
        state["workflow_status"] = "cancelled"
        state["automation_result"] = {
            "success": False,
            "processed": state.get("processed", 0),
            "successful": state.get("successful", 0),
            "message": "Workflow cancelled by user"
        }
        
        return state

    async def skip_profile(self, state: InstagramMessageState):
        """Skip the current profile and prepare for the next one"""
        state = self.update_step(state, "profile_skipping")
        
        # Skip this profile and continue
        state["current_profile_url"] = None
        state["message_text"] = None
        state["processed"] = state.get("processed", 0) + 1
        
        return state
    
    def route_after_message_confirmation(self, state: InstagramMessageState) -> str:
        """Route after message confirmation"""
        # Check the action based on message_confirmed value
        if state.get("message_confirmed") == "cancel":
            return "cancel_workflow"  # Route to the new cancel_workflow node
        elif state.get("message_confirmed") == "send":
            return "prepare_message"
        elif state.get("message_confirmed") == "edit":
            # For edited messages, loop back to message_confirmation
            return "message_confirmation"
        else:  # "skip" or any other value
            return "skip_profile"
    

    async def prepare_message(self, state: InstagramMessageState):
        """Prepare and type the message into Instagram DM."""
        state = self.update_step(state, "message_preparation")
        
        # Call the existing prepare_and_type_message method
        success, updated_state = await self.automator.prepare_and_type_message(state)
        state.update(updated_state)  # Update state with any changes
        
        if not success:
            state["error_message"] = "Failed to prepare and type message"
        
        return state
    
    @check_cancellation
    async def send_message(self, state: InstagramMessageState):
        """Send the message after confirmation"""
        state = self.update_step(state, "message_sending")
        
        try:
            # Send the mess
            success = await self.automator.send_message(state)
            
            if success:
                # Mark as sent and clear for next profile
                state["message_sent"] = True
                state["current_profile_url"] = None 
                state["message_text"] = None  
            else:
                # There was an error sending
                state["error_message"] = "Failed to send message"
            
            return state
            
        except Exception as e:
            error_msg = f"Error sending message: {str(e)}"
            logger.error(error_msg)
            state["error_message"] = error_msg
            return state
    
    async def finalize_automation(self, state: InstagramMessageState):
        """Finalize the automation process"""
        state = self.update_step(state, "automation_finalization")
        
        # Ensure we have a result
        if not state.get("automation_result"):
            state["automation_result"] = {
                "success": True,
                "processed": state.get("processed", 0),
                "successful": state.get("successful", 0),
                "message": f"Successfully processed {state.get('processed', 0)} profiles. Successfully messaged: {state.get('successful', 0)}"
            }
        
        # Clean up resources
        try:
            if hasattr(self, 'automator') and self.automator and self.automator.browser:
                await self.automator.browser.close()
            
            if hasattr(self, 'playwright'):
                await self.playwright.stop()
        except Exception as e:
            logger.error(f"Error cleaning up resources: {str(e)}")
        
        state["workflow_status"] = "completed"
        return state


# helper function
async def check_if_profile_messaged(profile_url):
    """Check if a profile has already been messaged"""
    try:
        with get_db_context() as (conn, cursor):
            # Extract username from profile URL
            username = profile_url.split('/')[-2] if profile_url.endswith('/') else profile_url.split('/')[-1]
            
            # Check by both profile URL and username for robustness
            cursor.execute(
                "SELECT * FROM sent_messages WHERE profile_url = ? OR username = ?", 
                (profile_url, username)
            )
            result = cursor.fetchone()
            
            if result:
                return True
            return False
    except Exception as e:
        return False

async def record_sent_message(profile_url, message_text, success=True):
    """Record a sent message in the database"""
    try:
        # Extract username from profile URL
        username = profile_url.split('/')[-2] if profile_url.endswith('/') else profile_url.split('/')[-1]
        
        with get_db_context() as (conn, cursor):
            cursor.execute(
                "INSERT OR REPLACE INTO sent_messages (profile_url, username, message_text, sent_date, success) VALUES (?, ?, ?, ?, ?)",
                (profile_url, username, message_text, datetime.now().isoformat(), 1 if success else 0)
            )
            return True
    except Exception as e:
        return False

async def main():
    # Path to the CSV file
    csv_path = r"c:\Users\Zongjie\Documents\GitHub\content-create-agent\collaboration_opportunities\fitness_instagram_collaborations_20250616_201553.csv"
    
    try:
        # Create the workflow
        workflow = InstagramMessageWorkflow()
        
        # Run the workflow
        result = await workflow.run(f"Send messages using {csv_path} with delay 5 and max 10")
        
        # Handle interrupts and resume workflow
        while result.get("status") == "awaiting_human_input":
            print("\n" + "-"*50)
            print(f"Workflow interrupted: {result.get('message')}")
            print("Data:", result.get("data", {}))
            print("-"*50 + "\n")
            
            # Get user input
            user_input = input("Enter your response (or 'cancel' to stop): ")
            
            # Resume the workflow with user input
            thread_id = result.get("thread_id")
            result = await workflow.resume(user_input, thread_id)
        
        # Print final result
        print("\nWorkflow completed with status:", result.get("status"))
        print(result)
    except Exception as e:
        logger.error(f"Error in main: {str(e)}")


if __name__ == "__main__":
    # Use standard asyncio.run for direct execution
    try:
        asyncio.run(main())
    except KeyboardInterrupt:
        logger.info("Process interrupted by user")
    except Exception as e:
        logger.error(f"Unhandled exception: {str(e)}")<|MERGE_RESOLUTION|>--- conflicted
+++ resolved
@@ -6,11 +6,7 @@
 import logging
 import os
 import re
-<<<<<<< HEAD
-import sys
-=======
 import tempfile
->>>>>>> 8ddcf886
 if os.name == 'nt':  # 'nt' indicates Windows
     import winreg
 from pathlib import Path
@@ -98,29 +94,18 @@
 
         def find_chrome_path():
                 # Try environment PATH
-                chrome = shutil.which("chrome") or shutil.which("chrome.exe") or shutil.which("Google Chrome")
+                chrome = shutil.which("chrome") or shutil.which("chrome.exe")
                 if chrome:
                     return chrome
 
-                # Check platform-specific locations
-                if sys.platform == 'darwin':  # macOS
-                    mac_candidates = [
-                        "/Applications/Google Chrome.app/Contents/MacOS/Google Chrome",
-                        "~/Applications/Google Chrome.app/Contents/MacOS/Google Chrome"
-                    ]
-                    for path in mac_candidates:
-                        expanded_path = os.path.expanduser(path)
-                        if os.path.exists(expanded_path):
-                            return expanded_path
-                            
-                elif os.name == 'nt':  # Windows
-                    win_candidates = [
-                        Path("C:/Program Files/Google/Chrome/Application/chrome.exe"),
-                        Path("C:/Program Files (x86)/Google/Chrome/Application/chrome.exe")
-                    ]
-                    for path in win_candidates:
-                        if path.exists():
-                            return str(path)
+                # Try common install locations on Windows
+                candidates = [
+                    Path("C:/Program Files/Google/Chrome/Application/chrome.exe"),
+                    Path("C:/Program Files (x86)/Google/Chrome/Application/chrome.exe")
+                ]
+                for path in candidates:
+                    if path.exists():
+                        return str(path)
 
                 return None
 
